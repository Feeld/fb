name:              fb
<<<<<<< HEAD
version:           0.14.4.2
=======
version:           0.14.5
>>>>>>> c11556b9
license:           BSD3
license-file:      LICENSE
author:            Felipe Lessa
maintainer:        Felipe Lessa <felipe.lessa@gmail.com>
synopsis:          Bindings to Facebook's API.
category:          Web
stability:         Experimental
cabal-version:     >= 1.8
build-type:        Simple
homepage:          https://github.com/meteficha/fb

description:
  This package exports bindings to Facebook's APIs (see
  <http://developers.facebook.com/>).  Does not have any external
  dependencies and tries to use as little resources (such as
  memory, sockets and CPU) as possible by using packages such as
  @aeson@, @attoparsec@, @bytestring@, @conduit@, @http-conduit@,
  @text@ and others.
  .
  While we would like to have a complete binding to Facebook's
  API, this package is being developed on demand.  If you need
  something that has not been implemented yet, please send a pull
  request or file an issue on GitHub
  (<https://github.com/meteficha/fb/issues>).

extra-source-files:
  tests/Main.hs
  tests/tryIt.hs
  example.hs


source-repository head
  type:     git
  location: git://github.com/meteficha/fb.git


flag debug
  default: False
  description: Print debugging info.


library
  hs-source-dirs: src
  ghc-options: -Wall
  exposed-modules:
    Facebook
  other-modules:
    Facebook.Types
    Facebook.Monad
    Facebook.Base
    Facebook.Auth
    Facebook.Graph
    Facebook.Object.Action
    Facebook.Object.Checkin
    Facebook.Object.User
    Facebook.Object.Page
    Facebook.Object.Order
    Facebook.RealTime
    Facebook.FQL
    Facebook.TestUsers
  build-depends:
      base                 >= 4       && < 5
    , lifted-base          >= 0.1     && < 0.3
    , bytestring           >= 0.9     && < 0.11
    , text                 == 0.11.*
    , transformers         >= 0.2     && < 0.4
    , transformers-base
    , monad-control
    , resourcet
    , conduit              == 1.0.*
    , data-default
    , http-types
    , http-conduit         == 1.9.*
    , attoparsec           == 0.10.*
    , attoparsec-conduit   == 1.0.*
    , unordered-containers
    , aeson                >= 0.5     && < 0.7
    , base16-bytestring    >= 0.1
    , base64-bytestring    >= 0.1.1
    , time                 >= 1.2     && < 1.5
    , old-locale
    , cereal               == 0.3.*
    , crypto-api           >= 0.11    && < 0.13
    , cryptohash           >= 0.7
    , cryptohash-cryptoapi == 0.1.*
  extensions:
    DeriveDataTypeable
    EmptyDataDecls
    OverloadedStrings
    GADTs
    StandaloneDeriving
    ScopedTypeVariables
    GeneralizedNewtypeDeriving
    TypeFamilies
    FlexibleInstances
    MultiParamTypeClasses
  if flag(debug)
    cpp-options: -DDEBUG


test-suite runtests
  type: exitcode-stdio-1.0
  ghc-options:    -Wall -fno-warn-orphans
  hs-source-dirs: tests
  main-is:        Main.hs
  build-depends:
      -- Library dependencies used on the tests.  No need to
      -- specify versions since they'll use the same as above.
      base, lifted-base, transformers, bytestring,
      conduit, http-conduit, text, time, aeson, monad-control

      -- Test-only dependencies
    , containers
    , data-default
    , HUnit
    , QuickCheck
    , hspec >= 1.4 && < 1.6
    , fb
  extensions:
    TypeFamilies
    ScopedTypeVariables<|MERGE_RESOLUTION|>--- conflicted
+++ resolved
@@ -1,9 +1,5 @@
 name:              fb
-<<<<<<< HEAD
-version:           0.14.4.2
-=======
 version:           0.14.5
->>>>>>> c11556b9
 license:           BSD3
 license-file:      LICENSE
 author:            Felipe Lessa
